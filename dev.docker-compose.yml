version: "3"
services:
  db:
<<<<<<< HEAD
    image: postgres:11
=======
    image: postgres:10
>>>>>>> c09dc17f
    environment:
      POSTGRES_PASSWORD: PASSWORD
      POSTGRES_DB: fixme_backend_development
      POSTGRES_USER: USER
  web:
    build:
      context: .
      dockerfile: Dockerfile-dev
    volumes:
      - ./:/go/src/github.com/ossn/fixme_backend/
    environment:
      DATABASE_URL: "postgres://USER:PASSWORD@db:5432/fixme_backend_development?sslmode=disable"
      GITHUB_TOKEN: "5aaaa0369e2219ea53680c4368fa8066716dd9ac"
      GITLAB_TOKEN: "3pnz2a1NhP5txyXL9q1Q"
      JWT_SECRET: "ADD_A_JWT_SECRET"
<<<<<<< HEAD
      REDIS_SERVER: "cache:6379"
=======
>>>>>>> c09dc17f
    ports:
      - 3000:3000
    links:
      - db:db
      - cache:cache
  cache:
    image: redis:5.0<|MERGE_RESOLUTION|>--- conflicted
+++ resolved
@@ -1,11 +1,7 @@
 version: "3"
 services:
   db:
-<<<<<<< HEAD
     image: postgres:11
-=======
-    image: postgres:10
->>>>>>> c09dc17f
     environment:
       POSTGRES_PASSWORD: PASSWORD
       POSTGRES_DB: fixme_backend_development
@@ -21,10 +17,7 @@
       GITHUB_TOKEN: "5aaaa0369e2219ea53680c4368fa8066716dd9ac"
       GITLAB_TOKEN: "3pnz2a1NhP5txyXL9q1Q"
       JWT_SECRET: "ADD_A_JWT_SECRET"
-<<<<<<< HEAD
       REDIS_SERVER: "cache:6379"
-=======
->>>>>>> c09dc17f
     ports:
       - 3000:3000
     links:

version: "3"
services:
  db:
<<<<<<< HEAD
    image: postgres:11
=======
    image: postgres:10

>>>>>>> 62bce908
    environment:
      POSTGRES_PASSWORD: PASSWORD
      POSTGRES_DB: fixme_backend_development
      POSTGRES_USER: USER
  web:
    build:
      context: .
      dockerfile: Dockerfile-dev
    volumes:
      - ./:/go/src/github.com/ossn/fixme_backend/
    environment:
      DATABASE_URL: "postgres://USER:PASSWORD@db:5432/fixme_backend_development?sslmode=disable"
      GITHUB_TOKEN: "GITHUB_TOKEN"
      GITLAB_TOKEN: "GITLAB_TOKEN"
      JWT_SECRET: "ADD_A_JWT_SECRET"
<<<<<<< HEAD
      REDIS_SERVER: "cache:6379"
=======

>>>>>>> 62bce908
    ports:
      - 3000:3000
    links:
      - db:db
      - cache:cache
  cache:
    image: redis:5.0<|MERGE_RESOLUTION|>--- conflicted
+++ resolved
@@ -1,12 +1,7 @@
 version: "3"
 services:
   db:
-<<<<<<< HEAD
     image: postgres:11
-=======
-    image: postgres:10
-
->>>>>>> 62bce908
     environment:
       POSTGRES_PASSWORD: PASSWORD
       POSTGRES_DB: fixme_backend_development
@@ -22,11 +17,7 @@
       GITHUB_TOKEN: "GITHUB_TOKEN"
       GITLAB_TOKEN: "GITLAB_TOKEN"
       JWT_SECRET: "ADD_A_JWT_SECRET"
-<<<<<<< HEAD
       REDIS_SERVER: "cache:6379"
-=======
-
->>>>>>> 62bce908
     ports:
       - 3000:3000
     links:

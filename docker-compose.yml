--- conflicted
+++ resolved
@@ -11,13 +11,8 @@
     restart: unless-stopped
     environment:
       DATABASE_URL: "postgres://USER:PASSWORD@db:5432/fixme_backend_production?sslmode=disable"
-<<<<<<< HEAD
-      GITHUB_TOKEN: "adbee94a4b63b5581c87a3786c13cad1ec0463f0"
-      GITLAB_TOKEN: "yUhawX3gJs8GgrFZysLw"
-=======
       GITHUB_TOKEN: "GITHUB_TOKEN"
       GITLAB_TOKEN: "GITLAB_TOKEN"
->>>>>>> e132ac74
       JWT_SECRET: "ADD_A_JWT_SECRET"
     ports:
       - 3000:3000

--- conflicted
+++ resolved
@@ -24,17 +24,6 @@
 var repositories = models.Repositories{
 	{
 		Project: models.Project{
-<<<<<<< HEAD
-			DisplayName:   "Common Voice",
-			FirstColor:    "#ABDEF5",
-			SecondColor:   nulls.String{String: "#CDCFEE", Valid: true},
-			Description:   "The Common Voice project is Mozilla’s initiative to help teach machines how real people speak.\nVoice is natural, voice is human. That’s why we’re fascinated with creating usable voice technology for our machines. But to create voice systems, an extremely large amount of voice data is required.\n\nMost of the data used by large companies isn’t available to the majority of people. We think that stifles innovation. So we’ve launched Project Common Voice, a project to help make voice recognition open to everyone.",
-			SetupDuration: nulls.String{String: "1'", Valid: false},
-			Logo:          "https://voice.mozilla.org/img/cv-logo-bw.svg",
-			Link:          "https://voice.mozilla.org/en",
-			Tags:          []string{"nodejs", "npm", "ffmpeg", "docker", "yarn"},
-			IssuesCount:   33,
-=======
 			DisplayName: "Common Voice",
 			FirstColor:  "#ABDEF5",
 			SecondColor: nulls.String{String: "#CDCFEE", Valid: true},
@@ -44,7 +33,6 @@
 			Tags:        []string{"nodejs", "npm", "ffmpeg", "docker", "yarn"},
 			IssuesCount: 33,
 			IsGitHub:		 true,
->>>>>>> 62bce908
 		},
 		RepositoryUrl: "https://github.com/mozilla/voice-web",
 		IsGitHub:		 true,
@@ -94,10 +82,6 @@
 			IssuesCount:   7,
 			IsGitHub:		 true,
 		},
-<<<<<<< HEAD
-		RepositoryUrl: "https://github.com/firefox-devtools/debugger",
-=======
 		RepositoryUrl: "https://github.com/devtools-html/debugger.html",
 		IsGitHub:		 true,
->>>>>>> 62bce908
 	}}
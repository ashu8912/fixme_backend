package actions

import (
	"encoding/json"
	"fmt"
	"net/http"
	"net/url"
	"strconv"
	"strings"

	"github.com/gobuffalo/buffalo"
	"github.com/gobuffalo/pop"
	"github.com/ossn/fixme_backend/cache"
	"github.com/ossn/fixme_backend/models"
	"github.com/pkg/errors"
)

// IssuesResource is the resource for the Issue model
type IssuesResource struct {
	buffalo.Resource
}

// ListOpen gets all Issues. This function is mapped to the path
// GET /issues
func (v IssuesResource) ListOpen(c buffalo.Context) error {
	// Get the DB connection from the context
	tx, ok := c.Value("tx").(*pop.Connection)
	if !ok {
		return errors.WithStack(errors.New("no transaction found"))
	}

	// Getting connection form the pool of connections from the cache
	cacheConn := cache.CachePool.Get()
	defer cacheConn.Close()

	// Retrieve all Issues from the DB
	issues := &models.Issues{}
	params := c.Params()

	// Paginate results. Params "page" and "per_page" control pagination.
	// Default values are "page=1" and "per_page=20".
	q := tx.PaginateFromParams(params).Eager()

	whereClause := "closed = false"

	for _, filter := range []string{"technology", "experience_needed", "is_github", "project_id"} {
		if filter == "technology" {
			param := params.Get("technology")
			if param == "undefined" {
				continue
			}
			whereClause = help(param, whereClause)
		} else {
			param := params.Get(filter)
			if param != "" {
				requestParamToQueryFilter(&whereClause, &param, &filter)
			}
		}
	}

<<<<<<< HEAD
	page := params.Get("page")
	cacheKey := "issues:" + whereClause + "and page=" + page

	ok, err := cache.Exists(&cacheConn, cacheKey)

	if err == nil && ok {
		value, err := cache.GetString(&cacheConn, cacheKey)
		if err != nil {
			fmt.Println(errors.WithMessage(err, "Cache get operation failed"))
		} else {
			err = json.Unmarshal([]byte(value), issues)
			if err != nil {
				fmt.Println(errors.WithMessage(err, "Cache unmarshal operation failed"))
				issues = &models.Issues{}
			}
		}
	}

	if len(*issues) < 1 {
		//TODO: send error to a logger package which will ignore it if nil
		if err := q.Where(whereClause).All(issues); err != nil {
			return errors.WithStack(err)
		}
		jsonIssues, err := json.Marshal(issues)
		if err != nil {
			fmt.Println(errors.WithMessage(err, "Json marshal operation failed"))
			return c.Error(http.StatusInternalServerError, fmt.Errorf("There was an error retrieving the issues"))
		}
		_, err = cache.SetEx(&cacheConn, cacheKey, 600, string(jsonIssues))
		if err != nil {
			fmt.Println(errors.WithMessage(err, "Cache set operation failed"))
		}
=======
	// Retrieve all Issues from the DB
	if err := q.Where(whereClause).All(issues); err != nil {
		return errors.WithStack(err)
>>>>>>> 47bb3975
	}

	// Caching issues of next page of the same query
	go preCacheIssues(whereClause, params, page)

	c.Set("pagination", q.Paginator)

	return c.Render(200, r.JSON(issues))
}

// List gets all Issues. This function is mapped to the path
// GET issues without closed
func (v IssuesResource) List(c buffalo.Context) error {
	// Get the DB connection from the context
	tx, ok := c.Value("tx").(*pop.Connection)
	if !ok {
		return errors.WithStack(errors.New("no transaction found"))
	}

	issues := &models.Issues{}
	params := c.Params()
	// Paginate results. Params "page" and "per_page" control pagination.
	// Default values are "page=1" and "per_page=20".
	q := tx.PaginateFromParams(params).Eager()

	// Retrieve all Issues from the DB
	if err := q.All(issues); err != nil {
		return errors.WithStack(err)
	}
	c.Set("pagination", q.Paginator)

	return c.Render(200, r.JSON(issues))
}

// Show gets the data for one Issue. This function is mapped to
// the path GET /issues/{issue_id}
func (v IssuesResource) Show(c buffalo.Context) error {
	// Get the DB connection from the context
	tx, ok := c.Value("tx").(*pop.Connection)
	if !ok {
		return errors.WithStack(errors.New("no transaction found"))
	}

	// Allocate an empty Issue
	issue := &models.Issue{}

	// To find the Issue the parameter issue_id is used.
	if err := tx.Find(issue, c.Param("issue_id")); err != nil {
		return c.Error(404, err)
	}

	return c.Render(200, r.JSON(issue))
}

// Count counts all Issues. This function is mapped to the path
// GET /issues-count
func (v IssuesResource) Count(c buffalo.Context) error {
	// Get the DB connection from the context
	q, ok := c.Value("tx").(*pop.Connection)
	if !ok {
		return errors.WithStack(errors.New("no transaction found"))
	}

	var count int
	//Getting connection form the pool of connections from the cache
	cacheConn := cache.CachePool.Get()
	defer cacheConn.Close()

	issues := &models.Issues{}
	params := c.Params()
	// Paginate results. Params "page" and "per_page" control pagination.
	// Default values are "page=1" and "per_page=20".

	whereClause := "closed = false"
	for _, filter := range []string{"technology", "experience_needed", "is_github", "project_id"} {
		if filter == "technology" {
			param := params.Get("technology")
			if param == "undefined" {
				continue
			}
			whereClause = help(param, whereClause)
		} else {
			param := params.Get(filter)
			if param != "" {
				requestParamToQueryFilter(&whereClause, &param, &filter)
			}
		}
	}

	page := params.Get("page")
	cacheKey := "issues-count:" + whereClause + "and page=" + page
	ok, err := cache.Exists(&cacheConn, cacheKey)
	if err != nil || !ok {
		count, err = q.Where(whereClause).Count(issues)
		// Count Issues from the DB
		if err != nil {
			return errors.WithStack(err)
		}

		_, err = cache.SetEx(&cacheConn, cacheKey, 600, count)
		if err != nil {
			fmt.Println(errors.WithMessage(err, "Cache operation failed"))
		}
	} else {
		count, err = cache.GetInt(&cacheConn, cacheKey)

		if err != nil {
			fmt.Println(errors.WithMessage(err, "Cache operation failed"))
			count, err = q.Where(whereClause).Count(issues)
			// Count Issues from the DB
			if err != nil {
				return errors.WithStack(err)
			}
		}
	}

	return c.Render(200, r.JSON(count))
}

// Update a query to include
func requestParamToQueryFilter(query, paramValue, paramName *string) {
	initialWhereClause := *query
	if *paramValue != "" {
		*paramValue = strings.TrimSuffix(strings.TrimPrefix(strings.ToLower(*paramValue), "[\""), "\"]")
		splitParam := strings.Split(*paramValue, ",")
		for i := range splitParam {
			splitParam[i] = strings.Trim(splitParam[i], "\"")

			switch splitParam[i] {
			case "", "undefined":
				splitParam = append(splitParam[:i], splitParam[i+1:]...)
			case "*":
				*query = initialWhereClause
				return
			}
		}
		if len(splitParam) > 0 {
			*query += " and " + *paramName + " in ("
			for i, t := range splitParam {
				if i > 0 {
					*query += ","
				}
				*query += "'" + strings.TrimSpace(t) + "'"
			}
			*query += ")"
		}
	}
}

<<<<<<< HEAD
func preCacheIssues(whereClause string, params buffalo.ParamValues, page string) {
	cacheConn := cache.CachePool.Get()
	defer cacheConn.Close()

	issues := &models.Issues{}
	nextPage, err := strconv.Atoi(page)
	if err != nil {
		nextPage = 1
		fmt.Println(errors.WithMessage(err, "preCacheIssues: Failed to parse page"))
	}
	nextPage++
	nextPageStr := strconv.Itoa(nextPage)
	nextParams := params.(url.Values)
	nextParams.Set("page", nextPageStr)
	nextQ := models.DB.PaginateFromParams(nextParams).Eager()

	nextCacheKey := "issues:" + whereClause + "and page=" + nextPageStr

	ok, err := cache.Exists(&cacheConn, nextCacheKey)
	if err != nil {
		fmt.Println(errors.WithMessage(err, "preCacheIssues: Cache operation failed"))
		return
	}

	if ok {
		return
	}

	if err := nextQ.Where(whereClause).All(issues); err != nil {
		fmt.Println(errors.WithMessage(err, "preCacheIssues: DB Operation falied"))
		return
	}

	jsonIssues, err := json.Marshal(issues)
	if err != nil {
		fmt.Println(errors.WithMessage(err, "preCacheIssues: Cache marshal operation failed"))
		return
	}
	_, err = cache.SetEx(&cacheConn, nextCacheKey, 600, string(jsonIssues))
	if err != nil {
		fmt.Println(errors.WithMessage(err, "preCacheIssues: Cache operation failed"))
	}
=======
func help(param string, whereClause string) string {
	param = strings.TrimSuffix(strings.TrimPrefix(param, "["), "]")
	splitParam := strings.Split(param, ",")

	if len(splitParam) == 0 {
		return whereClause
	}
	whereClause += " and '{" + string(splitParam[0])
	for i := 1; i < len(splitParam); i++ {
		whereClause += ", " + string(splitParam[i])
	}
	whereClause += "}' && technologies"
	return whereClause
>>>>>>> 47bb3975
}<|MERGE_RESOLUTION|>--- conflicted
+++ resolved
@@ -58,7 +58,6 @@
 		}
 	}
 
-<<<<<<< HEAD
 	page := params.Get("page")
 	cacheKey := "issues:" + whereClause + "and page=" + page
 
@@ -91,11 +90,6 @@
 		if err != nil {
 			fmt.Println(errors.WithMessage(err, "Cache set operation failed"))
 		}
-=======
-	// Retrieve all Issues from the DB
-	if err := q.Where(whereClause).All(issues); err != nil {
-		return errors.WithStack(err)
->>>>>>> 47bb3975
 	}
 
 	// Caching issues of next page of the same query
@@ -245,7 +239,6 @@
 	}
 }
 
-<<<<<<< HEAD
 func preCacheIssues(whereClause string, params buffalo.ParamValues, page string) {
 	cacheConn := cache.CachePool.Get()
 	defer cacheConn.Close()
@@ -288,7 +281,7 @@
 	if err != nil {
 		fmt.Println(errors.WithMessage(err, "preCacheIssues: Cache operation failed"))
 	}
-=======
+	
 func help(param string, whereClause string) string {
 	param = strings.TrimSuffix(strings.TrimPrefix(param, "["), "]")
 	splitParam := strings.Split(param, ",")
@@ -302,5 +295,4 @@
 	}
 	whereClause += "}' && technologies"
 	return whereClause
->>>>>>> 47bb3975
 }
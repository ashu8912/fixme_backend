--- conflicted
+++ resolved
@@ -16,23 +16,6 @@
 SET client_min_messages = warning;
 SET row_security = off;
 
-<<<<<<< HEAD
-=======
---
--- Name: plpgsql; Type: EXTENSION; Schema: -; Owner:
---
-
-CREATE EXTENSION IF NOT EXISTS plpgsql WITH SCHEMA pg_catalog;
-
-
---
--- Name: EXTENSION plpgsql; Type: COMMENT; Schema: -; Owner:
---
-
-COMMENT ON EXTENSION plpgsql IS 'PL/pgSQL procedural language';
-
-
->>>>>>> 62bce908
 SET default_tablespace = '';
 
 SET default_with_oids = false;
